--- conflicted
+++ resolved
@@ -18,15 +18,6 @@
     return this.accountRepo.getById(id);
   }
 
-<<<<<<< HEAD
-  createAccount(name: string, type: string, initialBalance: number, currency: Currency, commissionRate?: number): Account {
-    const account = this.accountRepo.create({
-      name,
-      type,
-      balance: initialBalance,
-      currency,
-      commissionRate,
-=======
   getAccountsByOwner(ownerId: number): Account[] {
     return this.accountRepo.getByOwnerId(ownerId);
   }
@@ -52,49 +43,41 @@
       ownerId,
       balance: balance ?? null,
       currency: currency ?? AccountCurrency.USD,
->>>>>>> 7c5b91ac
     });
-    
+
     LoggingService.info(LogCategory.ACCOUNT, 'CREATE_ACCOUNT', {
       accountId: account.id,
       name,
-<<<<<<< HEAD
-      type,
-      initialBalance,
-      currency,
-      commissionRate,
-=======
       ownerId,
       balance,
       currency: account.currency,
->>>>>>> 7c5b91ac
     });
-    
+
     return account;
   }
 
   updateAccount(id: number, updates: Partial<Omit<Account, 'id'>>): Account | null {
     const account = this.accountRepo.update(id, updates);
-    
+
     if (account) {
       LoggingService.info(LogCategory.ACCOUNT, 'UPDATE_ACCOUNT', {
         accountId: id,
         updates,
       });
     }
-    
+
     return account;
   }
 
   deleteAccount(id: number): boolean {
     const success = this.accountRepo.delete(id);
-    
+
     if (success) {
       LoggingService.info(LogCategory.ACCOUNT, 'DELETE_ACCOUNT', {
         accountId: id,
       });
     }
-    
+
     return success;
   }
 
