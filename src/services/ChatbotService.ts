import { createWorker } from 'tesseract.js';
import type { AccountService } from './AccountService';
import type { TransactionService } from './TransactionService';
import LoggingService, { LogCategory } from './LoggingService';
<<<<<<< HEAD
import ToonParserService from './ToonParserService';
import type { ToonTransaction } from '../types/toon';
=======
import { llmService, isLLMEnabled } from './LLMService';
import { appConfig } from '../config/appConfig';
>>>>>>> f1394deb

export interface ChatMessage {
  id: string;
  role: 'user' | 'assistant';
  content: string;
  timestamp: Date;
}

export interface ChatbotResponse {
  message: string;
  action?: {
    type: 'create_account' | 'create_transaction' | 'query_balance' | 'list_accounts' | 'list_transactions' | 'parse_log';
    data?: unknown;
  };
}

class ChatbotService {
  private isInitialized = false;
  private accountService: AccountService | null = null;
  private transactionService: TransactionService | null = null;
  private currentLanguage: string = 'en';
  private useLLM: boolean = false;

  async initialize(
    accountService: AccountService, 
    transactionService: TransactionService, 
    language: string = 'en'
  ): Promise<void> {
    if (this.isInitialized) return;

    try {
      this.accountService = accountService;
      this.transactionService = transactionService;
      this.currentLanguage = language;
      
      // Check if LLM is available (when not in local mode)
      this.useLLM = isLLMEnabled();
      if (this.useLLM) {
        await llmService.initialize();
        LoggingService.info(LogCategory.SYSTEM, 'CHATBOT_INITIALIZED', {
          model: llmService.getProviderName(),
          language,
          useLLM: true,
        });
      } else {
        LoggingService.info(LogCategory.SYSTEM, 'CHATBOT_INITIALIZED', {
          model: 'keyword-based-multilingual',
          language,
          useLLM: false,
        });
      }

      this.isInitialized = true;
    } catch (error) {
      LoggingService.error(LogCategory.SYSTEM, 'CHATBOT_INIT_ERROR', {
        error: String(error),
      });
      throw error;
    }
  }

  setLanguage(language: string): void {
    this.currentLanguage = language;
  }
  
  isUsingLLM(): boolean {
    return this.useLLM && !appConfig.isLocal;
  }

  async processMessage(message: string): Promise<ChatbotResponse> {
    if (!this.isInitialized) {
      return {
        message: 'Chatbot is still initializing. Please wait a moment...',
      };
    }

    LoggingService.info(LogCategory.USER, 'CHATBOT_MESSAGE', { message });

    try {
      // Detect intent using keyword-based detection
      const intent = this.detectIntent(message.toLowerCase());

      switch (intent) {
        case 'balance':
          return this.handleBalanceQuery();
        
        case 'list_accounts':
          return this.handleListAccounts();
        
        case 'list_transactions':
          return this.handleListTransactions();
        
        case 'create_account':
          return this.handleCreateAccountIntent();
        
        case 'create_transaction':
          return this.handleCreateTransactionIntent();
        
        case 'parse_log':
          return this.handleParseLog(message);
        
        case 'help':
          return this.handleHelp();
        
        default:
          if (this.currentLanguage === 'es') {
            return {
              message: `Entendí tu mensaje, pero no estoy seguro de cómo ayudar con eso todavía. Prueba preguntándome:\n- Verificar tu saldo\n- Listar tus cuentas\n- Listar transacciones recientes\n- Obtener ayuda`,
            };
          }
          return {
            message: `I understood your message, but I'm not sure how to help with that yet. Try asking me to:\n- Check your balance\n- List your accounts\n- List recent transactions\n- Get help`,
          };
      }
    } catch (error) {
      LoggingService.error(LogCategory.SYSTEM, 'CHATBOT_PROCESS_ERROR', {
        error: String(error),
        message,
      });
      return {
        message: 'Sorry, I encountered an error processing your request. Please try again.',
      };
    }
  }

  private detectIntent(message: string): string {
    // Keyword-based intent detection
    
    // Check for log parsing intent first (priority for financial text patterns)
    if (this.looksLikeFinancialLog(message)) {
      return 'parse_log';
    }
    
    if (message.includes('balance') || message.includes('saldo') || message.includes('total')) {
      return 'balance';
    }
    
    if (message.includes('list accounts') || message.includes('show accounts') || 
        message.includes('mis cuentas') || message.includes('listar cuentas')) {
      return 'list_accounts';
    }
    
    if (message.includes('transactions') || message.includes('transacciones') || 
        message.includes('movimientos')) {
      return 'list_transactions';
    }
    
    if (message.includes('create account') || message.includes('new account') || 
        message.includes('crear cuenta') || message.includes('nueva cuenta')) {
      return 'create_account';
    }
    
    if (message.includes('add transaction') || message.includes('new transaction') || 
        message.includes('agregar transacción') || message.includes('nueva transacción') ||
        message.includes('registrar') || message.includes('record')) {
      return 'create_transaction';
    }
    
    if (message.includes('help') || message.includes('ayuda') || message.includes('?')) {
      return 'help';
    }
    
    return 'unknown';
  }

  /**
   * Checks if the message looks like a financial log entry
   * (contains amounts with patterns like "1000", "50k", "$100", etc.)
   */
  private looksLikeFinancialLog(message: string): boolean {
    // Check for amount patterns
    const hasAmount = /\d+(?:[.,]\d+)?k?\b/.test(message);
    
    // Check for financial keywords
    const financialKeywords = [
      'gasto', 'pago', 'compra', 'transferencia', 'ingreso', 'sueldo',
      'efectivo', 'bbva', 'galicia', 'uala', 'lemon',
      'pan', 'leche', 'taxi', 'nafta', 'alquiler', 'expensas'
    ];
    
    const lowerMessage = message.toLowerCase();
    const hasFinancialKeyword = financialKeywords.some(keyword => lowerMessage.includes(keyword));
    
    return hasAmount && hasFinancialKeyword;
  }

  private handleBalanceQuery(): ChatbotResponse {
    if (!this.accountService) {
      return { message: this.currentLanguage === 'es' ? 'Servicio de cuentas no disponible.' : 'Account service not available.' };
    }

    const total = this.accountService.getTotalBalance();
    const accounts = this.accountService.getAllAccounts();

    let response = this.currentLanguage === 'es' 
      ? `Tu balance total es $${total.toFixed(2)}.\n\n`
      : `Your total balance is $${total.toFixed(2)}.\n\n`;
    
    if (accounts.length > 0) {
      response += this.currentLanguage === 'es' ? 'Desglose de cuentas:\n' : 'Account breakdown:\n';
      accounts.forEach(account => {
        const balance = account.balance ? parseFloat(account.balance) : 0;
        const currencySymbol = account.currency === 'ARS' ? '$' : 'US$';
        response += `- ${account.name}: ${currencySymbol} ${balance.toFixed(2)} (${account.currency})\n`;
      });
    }

    return { message: response };
  }

  private handleListAccounts(): ChatbotResponse {
    if (!this.accountService) {
      return { message: this.currentLanguage === 'es' ? 'Servicio de cuentas no disponible.' : 'Account service not available.' };
    }

    const accounts = this.accountService.getAllAccounts();

    if (accounts.length === 0) {
      return { 
        message: this.currentLanguage === 'es' 
          ? 'No tienes cuentas todavía. ¿Te gustaría crear una?' 
          : 'You don\'t have any accounts yet. Would you like to create one?' 
      };
    }

    let response = this.currentLanguage === 'es' 
      ? `Tienes ${accounts.length} cuenta(s):\n\n`
      : `You have ${accounts.length} account(s):\n\n`;
    
    accounts.forEach(account => {
      const balance = account.balance ? parseFloat(account.balance) : 0;
      const currencySymbol = account.currency === 'ARS' ? '$' : 'US$';
      response += `📊 ${account.name} (${account.currency})\n`;
      const balanceLabel = this.currentLanguage === 'es' ? '   Saldo' : '   Balance';
      response += `${balanceLabel}: ${currencySymbol} ${balance.toFixed(2)}\n`;
      if (account.bank) {
        response += `   Banco: ${account.bank}\n`;
      }
      response += '\n';
    });

    return { message: response };
  }

  private handleListTransactions(): ChatbotResponse {
    if (!this.transactionService) {
      return { message: this.currentLanguage === 'es' ? 'Servicio de transacciones no disponible.' : 'Transaction service not available.' };
    }

    // Get recent transactions (last 10)
    const allTransactions = this.transactionService.getAllTransactions();
    const recentTransactions = allTransactions
      .sort((a, b) => new Date(b.date).getTime() - new Date(a.date).getTime())
      .slice(0, 10);

    if (recentTransactions.length === 0) {
      return { 
        message: this.currentLanguage === 'es' 
          ? 'No tienes transacciones todavía.' 
          : 'You don\'t have any transactions yet.' 
      };
    }

    let response = this.currentLanguage === 'es'
      ? `Aquí están tus últimas ${recentTransactions.length} transacciones:\n\n`
      : `Here are your last ${recentTransactions.length} transactions:\n\n`;
    
    recentTransactions.forEach(tx => {
      response += `💸 ID: ${tx.id}\n`;
      const amountLabel = this.currentLanguage === 'es' ? '   Monto' : '   Amount';
      const dateLabel = this.currentLanguage === 'es' ? 'Fecha' : 'Date';
      response += `${amountLabel}: $${tx.amount.toFixed(2)} | ${dateLabel}: ${new Date(tx.date).toLocaleDateString()}\n`;
      response += `   From: ${tx.fromAccountId} → To: ${tx.toAccountId}\n\n`;
    });

    return { message: response };
  }

  private handleCreateAccountIntent(): ChatbotResponse {
    if (this.currentLanguage === 'es') {
      return {
        message: 'Para crear una cuenta, por favor usa el botón "Agregar Cuenta" en la página de Cuentas. ' +
                 'Puedo ayudarte a entender qué campos completar:\n\n' +
                 '- **Nombre**: El nombre de tu cuenta\n' +
                 '- **Banco**: El banco donde tienes la cuenta\n' +
                 '- **Saldo**: El saldo inicial\n' +
                 '- **Moneda**: USD o ARS\n\n' +
                 '💡 Consejo: Ve a la página de Cuentas y haz clic en el botón + para comenzar.',
      };
    }
    return {
      message: 'To create an account, please use the "Add Account" button in the Accounts page. ' +
               'I can help you understand what fields to fill:\n\n' +
               '- **Name**: Your account name\n' +
               '- **Bank**: The bank where you have the account\n' +
               '- **Balance**: The initial balance\n' +
               '- **Currency**: USD or ARS\n\n' +
               '💡 Tip: Go to the Accounts page and click the + button to get started.',
    };
  }

  private handleCreateTransactionIntent(): ChatbotResponse {
    if (this.currentLanguage === 'es') {
      return {
        message: 'Para agregar una transacción, por favor usa el botón "+" en la página de Transacciones. ' +
                 'Las transacciones transfieren dinero entre cuentas:\n\n' +
                 '- **Cuenta Origen**: De dónde sale el dinero\n' +
                 '- **Cuenta Destino**: A dónde va el dinero\n' +
                 '- **Monto**: Cuánto se transfiere\n' +
                 '- **Fecha**: Cuándo ocurrió\n\n' +
                 '💡 Consejo: Ve a la página de Transacciones y haz clic en "+" para registrar.',
      };
    }
    return {
      message: 'To add a transaction, please use the "+" button in the Transactions page. ' +
               'Transactions transfer money between accounts:\n\n' +
               '- **From Account**: Where the money comes from\n' +
               '- **To Account**: Where the money goes\n' +
               '- **Amount**: How much is transferred\n' +
               '- **Date**: When it happened\n\n' +
               '💡 Tip: Go to the Transactions page and click "+" to record a transaction.',
    };
  }

  private handleHelp(): ChatbotResponse {
    if (this.currentLanguage === 'es') {
      return {
        message: `¡Soy tu asistente de CashFlow Manager! Aquí está lo que puedo ayudarte:\n\n` +
                 `💰 **Saldo**: Pregunta "¿Cuál es mi saldo?" para ver tu balance total\n` +
                 `📊 **Cuentas**: Pregunta "Lista mis cuentas" para ver todas tus cuentas\n` +
                 `📝 **Transacciones**: Pregunta "Muestra mis transacciones" para ver transacciones recientes\n` +
                 `➕ **Crear Cuenta**: Di "crear cuenta" para ver instrucciones\n` +
                 `💸 **Agregar Transacción**: Di "agregar transacción" para ver instrucciones\n` +
                 `📒 **Parsear Log**: Escribe un gasto informal como "1000 pan bbva" y lo procesaré\n` +
                 `❓ **Ayuda**: Pregunta "Ayuda" en cualquier momento para ver este mensaje`,
      };
    }
    return {
      message: `I'm your CashFlow Manager assistant! Here's what I can help you with:\n\n` +
               `💰 **Balance**: Ask "What's my balance?" to see your total balance\n` +
               `📊 **Accounts**: Ask "List my accounts" to see all your accounts\n` +
               `📝 **Transactions**: Ask "Show my transactions" to see recent transactions\n` +
               `➕ **Create Account**: Say "create account" for instructions\n` +
               `💸 **Add Transaction**: Say "add transaction" for instructions\n` +
               `📒 **Parse Log**: Write an informal expense like "1000 bread bbva" and I'll process it\n` +
               `❓ **Help**: Ask "Help" anytime to see this message`,
    };
  }

  /**
   * Handles parsing of informal financial log text using TOON format
   */
  private handleParseLog(message: string): ChatbotResponse {
    try {
      // Parse the message using ToonParserService
      const result = ToonParserService.parseToToon(message);

      if (result.transactions.length === 0) {
        if (this.currentLanguage === 'es') {
          return {
            message: 'No pude detectar transacciones en tu mensaje. Intenta con un formato como:\n' +
                     '"1000 pan bbva" o "50k transferencia a Juan galicia"',
          };
        }
        return {
          message: 'I couldn\'t detect any transactions in your message. Try a format like:\n' +
                   '"1000 bread bbva" or "50k transfer to John from bank"',
        };
      }

      // Format the response
      let response = this.currentLanguage === 'es'
        ? `📊 **Transacción(es) detectada(s): ${result.count}**\n\n`
        : `📊 **Transaction(s) detected: ${result.count}**\n\n`;

      response += '```\n' + result.raw + '\n```\n\n';

      // Add details for each transaction
      result.transactions.forEach((tx: ToonTransaction, index: number) => {
        response += this.currentLanguage === 'es'
          ? `**${index + 1}.** ${tx.nota}\n`
          : `**${index + 1}.** ${tx.nota}\n`;
        
        const montoStr = tx.moneda === 'USD' ? `US$ ${tx.monto.toFixed(2)}` : `$ ${tx.monto.toFixed(2)}`;
        
        response += this.currentLanguage === 'es'
          ? `   💵 Monto: ${montoStr}\n`
          : `   💵 Amount: ${montoStr}\n`;
        
        response += this.currentLanguage === 'es'
          ? `   📅 Fecha: ${tx.fecha}\n`
          : `   📅 Date: ${tx.fecha}\n`;
        
        response += this.currentLanguage === 'es'
          ? `   🏦 Origen: ${tx.origen} → Destino: ${tx.destino}\n`
          : `   🏦 From: ${tx.origen} → To: ${tx.destino}\n`;
        
        response += this.currentLanguage === 'es'
          ? `   🏷️ Categoría: ${tx.categoria}\n\n`
          : `   🏷️ Category: ${tx.categoria}\n\n`;
      });

      LoggingService.info(LogCategory.USER, 'TOON_PARSE_SUCCESS', {
        input: message,
        transactionCount: result.count,
        transactions: result.transactions,
      });

      return {
        message: response,
        action: {
          type: 'parse_log',
          data: result,
        },
      };
    } catch (error) {
      LoggingService.error(LogCategory.SYSTEM, 'TOON_PARSE_ERROR', {
        error: String(error),
        message,
      });

      if (this.currentLanguage === 'es') {
        return {
          message: 'Ocurrió un error al procesar tu mensaje. Por favor intenta de nuevo.',
        };
      }
      return {
        message: 'An error occurred while processing your message. Please try again.',
      };
    }
  }

  async processImage(imageFile: File): Promise<string> {
    try {
      LoggingService.info(LogCategory.USER, 'CHATBOT_OCR_START', {
        fileName: imageFile.name,
        fileSize: imageFile.size,
      });

      const worker = await createWorker('eng');
      const { data: { text } } = await worker.recognize(imageFile);
      await worker.terminate();

      LoggingService.info(LogCategory.USER, 'CHATBOT_OCR_COMPLETE', {
        textLength: text.length,
      });

      return text;
    } catch (error) {
      LoggingService.error(LogCategory.SYSTEM, 'CHATBOT_OCR_ERROR', {
        error: String(error),
      });
      throw error;
    }
  }

  async analyzeImageText(text: string): Promise<ChatbotResponse> {
    // Analyze OCR text for potential transaction data
    const lines = text.split('\n').filter(line => line.trim());
    
    // Simple pattern matching for common transaction formats
    const amounts: number[] = [];
    const potentialDates: string[] = [];
    
    lines.forEach(line => {
      // Look for amounts (e.g., $123.45, 123.45, etc.)
      const amountMatch = line.match(/\$?\d+[.,]\d{2}/g);
      if (amountMatch) {
        amounts.push(...amountMatch.map(a => parseFloat(a.replace(/[$,]/g, ''))));
      }
      
      // Look for dates (simple pattern)
      const dateMatch = line.match(/\d{1,2}[/-]\d{1,2}[/-]\d{2,4}/g);
      if (dateMatch) {
        potentialDates.push(...dateMatch);
      }
    });

    let response = 'I analyzed the image and found:\n\n';
    
    if (amounts.length > 0) {
      response += `💵 Amounts detected: ${amounts.map(a => `$${a.toFixed(2)}`).join(', ')}\n`;
    }
    
    if (potentialDates.length > 0) {
      response += `📅 Dates detected: ${potentialDates.join(', ')}\n`;
    }
    
    if (amounts.length === 0 && potentialDates.length === 0) {
      response += 'No transaction data was clearly detected.\n';
    }
    
    response += '\nTo add transactions, please use the Transactions page.';
    
    return { message: response };
  }
}

export default new ChatbotService();<|MERGE_RESOLUTION|>--- conflicted
+++ resolved
@@ -2,13 +2,10 @@
 import type { AccountService } from './AccountService';
 import type { TransactionService } from './TransactionService';
 import LoggingService, { LogCategory } from './LoggingService';
-<<<<<<< HEAD
 import ToonParserService from './ToonParserService';
 import type { ToonTransaction } from '../types/toon';
-=======
 import { llmService, isLLMEnabled } from './LLMService';
 import { appConfig } from '../config/appConfig';
->>>>>>> f1394deb
 
 export interface ChatMessage {
   id: string;
