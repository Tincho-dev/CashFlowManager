--- conflicted
+++ resolved
@@ -19,7 +19,6 @@
   onSubmit: (e: React.FormEvent) => void;
   formData: {
     name: string;
-<<<<<<< HEAD
     type: string;
     balance: number;
     currency: Currency;
@@ -31,7 +30,6 @@
     balance: number;
     currency: Currency;
     commissionRate?: number;
-=======
     description: string;
     cbu: string;
     accountNumber: string;
@@ -51,7 +49,6 @@
     ownerId: number;
     balance: string;
     currency: AccountCurrency;
->>>>>>> 7c5b91ac
   }>>;
   editingAccount: Account | null;
 }
@@ -89,37 +86,6 @@
               multiline
               rows={2}
             />
-            <TextField
-              label={t('accounts.bank')}
-              value={formData.bank}
-              onChange={(e) => setFormData({ ...formData, bank: e.target.value })}
-              fullWidth
-            />
-            <TextField
-              label={t('accounts.cbu')}
-              value={formData.cbu}
-              onChange={(e) => setFormData({ ...formData, cbu: e.target.value })}
-              fullWidth
-            />
-            <TextField
-              label={t('accounts.accountNumber')}
-              value={formData.accountNumber}
-              onChange={(e) => setFormData({ ...formData, accountNumber: e.target.value })}
-              fullWidth
-            />
-            <TextField
-              label={t('accounts.alias')}
-              value={formData.alias}
-              onChange={(e) => setFormData({ ...formData, alias: e.target.value })}
-              fullWidth
-            />
-            <TextField
-              label={t('accounts.balance')}
-              value={formData.balance}
-              onChange={(e) => setFormData({ ...formData, balance: e.target.value })}
-              fullWidth
-            />
-<<<<<<< HEAD
             <Box>
               <Box sx={{ display: 'flex', alignItems: 'center', mb: 0.5 }}>
                 <InputLabel sx={{ fontSize: '0.75rem' }}>{t('accounts.currency')}</InputLabel>
@@ -152,7 +118,36 @@
               inputProps={{ step: '0.01', min: '0' }}
               helperText="Commission percentage for operations (e.g., 0.25 for 0.25%)"
             />
-=======
+            <TextField
+              label={t('accounts.bank')}
+              value={formData.bank}
+              onChange={(e) => setFormData({ ...formData, bank: e.target.value })}
+              fullWidth
+            />
+            <TextField
+              label={t('accounts.cbu')}
+              value={formData.cbu}
+              onChange={(e) => setFormData({ ...formData, cbu: e.target.value })}
+              fullWidth
+            />
+            <TextField
+              label={t('accounts.accountNumber')}
+              value={formData.accountNumber}
+              onChange={(e) => setFormData({ ...formData, accountNumber: e.target.value })}
+              fullWidth
+            />
+            <TextField
+              label={t('accounts.alias')}
+              value={formData.alias}
+              onChange={(e) => setFormData({ ...formData, alias: e.target.value })}
+              fullWidth
+            />
+            <TextField
+              label={t('accounts.balance')}
+              value={formData.balance}
+              onChange={(e) => setFormData({ ...formData, balance: e.target.value })}
+              fullWidth
+            />
             <TextField
               select
               label={t('accounts.currency')}
@@ -166,7 +161,6 @@
                 </MenuItem>
               ))}
             </TextField>
->>>>>>> 7c5b91ac
           </Box>
         </DialogContent>
         <DialogActions>
