import initSqlJs from 'sql.js';
import type { Database } from 'sql.js';

let dbInstance: Database | null = null;

export const initDatabase = async (): Promise<Database> => {
  if (dbInstance) {
    return dbInstance;
  }

  const SQL = await initSqlJs({
    locateFile: (file) => `/${file}`,
  });

  // Try to load existing database from localStorage
  const savedDb = localStorage.getItem('cashflow_db');
  let shouldSeed = false;

  if (savedDb) {
    const buffer = Uint8Array.from(atob(savedDb), c => c.charCodeAt(0));
    dbInstance = new SQL.Database(buffer);
  } else {
    dbInstance = new SQL.Database();
    // mark to seed after running migrations for a fresh DB
    shouldSeed = true;
  }

  // Always run migrations on startup to keep DB schema up-to-date
  await runMigrations(dbInstance);

  // Seed only when the DB was just created
  if (shouldSeed) {
    const { seedDatabase } = await import('./seedData');
    seedDatabase(dbInstance);
  }

  return dbInstance;
};

export const saveDatabase = (db: Database): void => {
  const data = db.export();
  const base64 = btoa(String.fromCharCode(...data));
  localStorage.setItem('cashflow_db', base64);
};

export const getDatabase = (): Database => {
  if (!dbInstance) {
    throw new Error('Database not initialized. Call initDatabase() first.');
  }
  return dbInstance;
};

const runMigrations = async (db: Database): Promise<void> => {
  // Create Owner table
  db.run(`
<<<<<<< HEAD
    CREATE TABLE IF NOT EXISTS accounts (
      id INTEGER PRIMARY KEY AUTOINCREMENT,
      name TEXT NOT NULL,
      type TEXT NOT NULL,
      balance REAL NOT NULL DEFAULT 0,
      currency TEXT NOT NULL DEFAULT 'USD',
      commission_rate REAL DEFAULT 0,
      created_at TEXT NOT NULL DEFAULT (datetime('now')),
      updated_at TEXT NOT NULL DEFAULT (datetime('now'))
=======
    CREATE TABLE IF NOT EXISTS Owner (
      Id INTEGER PRIMARY KEY AUTOINCREMENT,
      Name TEXT NOT NULL,
      Description TEXT NULL
>>>>>>> 7c5b91ac
    );
  `);

  // Create Assets table
  db.run(`
    CREATE TABLE IF NOT EXISTS Assets (
      Id INTEGER PRIMARY KEY AUTOINCREMENT,
      Ticket TEXT NULL,
      Price REAL NULL
    );
  `);

  // Create Category table
  db.run(`
<<<<<<< HEAD
    CREATE TABLE IF NOT EXISTS investments (
      id INTEGER PRIMARY KEY AUTOINCREMENT,
      account_id INTEGER NOT NULL,
      type TEXT NOT NULL,
      name TEXT NOT NULL,
      symbol TEXT,
      quantity REAL,
      purchase_price REAL,
      amount REAL NOT NULL,
      commission REAL DEFAULT 0,
      currency TEXT NOT NULL DEFAULT 'USD',
      purchase_date TEXT NOT NULL,
      current_value REAL NOT NULL,
      created_at TEXT NOT NULL DEFAULT (datetime('now')),
      updated_at TEXT NOT NULL DEFAULT (datetime('now')),
      FOREIGN KEY (account_id) REFERENCES accounts (id)
=======
    CREATE TABLE IF NOT EXISTS Category (
      Id INTEGER PRIMARY KEY AUTOINCREMENT,
      Name TEXT NOT NULL,
      Description TEXT NULL,
      Color TEXT NULL,
      Icon TEXT NULL
>>>>>>> 7c5b91ac
    );
  `);

  // Create Account table
  db.run(`
    CREATE TABLE IF NOT EXISTS Account (
      Id INTEGER PRIMARY KEY AUTOINCREMENT,
      Name TEXT NOT NULL,
      Description TEXT NULL,
      Cbu TEXT NULL,
      AccountNumber TEXT NULL,
      Alias TEXT NULL,
      Bank TEXT NULL,
      OwnerId INTEGER NOT NULL,
      Balance TEXT NULL,
      Currency TEXT NOT NULL DEFAULT 'USD',
      FOREIGN KEY (OwnerId) REFERENCES Owner (Id)
    );
  `);

  // Create Transaction table
  db.run(`
    CREATE TABLE IF NOT EXISTS [Transaction] (
      Id INTEGER PRIMARY KEY AUTOINCREMENT,
      FromAccountId INTEGER NOT NULL,
      Amount REAL NOT NULL,
      ToAccountId INTEGER NOT NULL,
      Date TEXT NOT NULL,
      AuditDate TEXT NULL,
      AssetId INTEGER NULL,
      CategoryId INTEGER NULL,
      FOREIGN KEY (FromAccountId) REFERENCES Account (Id),
      FOREIGN KEY (ToAccountId) REFERENCES Account (Id),
      FOREIGN KEY (AssetId) REFERENCES Assets (Id),
      FOREIGN KEY (CategoryId) REFERENCES Category (Id)
    );
  `);

  // Create CreditCard table
  db.run(`
    CREATE TABLE IF NOT EXISTS CreditCard (
      Id INTEGER PRIMARY KEY AUTOINCREMENT,
      AccountId INTEGER NOT NULL,
      Name TEXT NULL,
      Last4 TEXT NULL,
      ClosingDay INTEGER NULL,
      DueDay INTEGER NULL,
      TaxPercent REAL NOT NULL DEFAULT 0.00,
      FixedFees REAL NOT NULL DEFAULT 0.00,
      Bank TEXT NULL,
      FOREIGN KEY (AccountId) REFERENCES Account (Id)
    );
  `);

<<<<<<< HEAD
  // Create quotations table for offline-first price caching
  db.run(`
    CREATE TABLE IF NOT EXISTS quotations (
      symbol TEXT PRIMARY KEY,
      price REAL NOT NULL,
      currency TEXT NOT NULL,
      last_updated TEXT NOT NULL DEFAULT (datetime('now'))
    );
  `);

  // Create currency exchanges table
  db.run(`
    CREATE TABLE IF NOT EXISTS currency_exchanges (
      id INTEGER PRIMARY KEY AUTOINCREMENT,
      from_account_id INTEGER NOT NULL,
      to_account_id INTEGER NOT NULL,
      from_amount REAL NOT NULL,
      to_amount REAL NOT NULL,
      from_currency TEXT NOT NULL,
      to_currency TEXT NOT NULL,
      exchange_rate REAL NOT NULL,
      commission REAL DEFAULT 0,
      date TEXT NOT NULL,
      created_at TEXT NOT NULL DEFAULT (datetime('now')),
      updated_at TEXT NOT NULL DEFAULT (datetime('now')),
      FOREIGN KEY (from_account_id) REFERENCES accounts (id),
      FOREIGN KEY (to_account_id) REFERENCES accounts (id)
    );
  `);

  // Insert default categories
  const defaultCategories = [
    { name: 'Groceries', type: 'VARIABLE_EXPENSE', color: '#4CAF50' },
    { name: 'Transportation', type: 'VARIABLE_EXPENSE', color: '#2196F3' },
    { name: 'Entertainment', type: 'VARIABLE_EXPENSE', color: '#FF9800' },
    { name: 'Utilities', type: 'FIXED_EXPENSE', color: '#9C27B0' },
    { name: 'Rent/Mortgage', type: 'FIXED_EXPENSE', color: '#F44336' },
    { name: 'Salary', type: 'INCOME', color: '#8BC34A' },
    { name: 'Freelance', type: 'INCOME', color: '#00BCD4' },
  ];

  const stmt = db.prepare('INSERT INTO categories (name, type, color) VALUES (?, ?, ?)');
  defaultCategories.forEach(cat => {
    stmt.run([cat.name, cat.type, cat.color]);
  });
  stmt.free();
=======
  // Create Loan table
  db.run(`
    CREATE TABLE IF NOT EXISTS Loan (
      Id INTEGER PRIMARY KEY AUTOINCREMENT,
      BorrowerAccountId INTEGER NOT NULL,
      LenderAccountId INTEGER NULL,
      Principal REAL NOT NULL,
      Currency TEXT NOT NULL DEFAULT 'ARS',
      InterestRate REAL NOT NULL DEFAULT 0.0,
      StartDate TEXT NOT NULL,
      EndDate TEXT NULL,
      TermMonths INTEGER NULL,
      InstallmentCount INTEGER NULL,
      PaymentFrequency TEXT NULL DEFAULT 'Monthly',
      Status TEXT NOT NULL DEFAULT 'Active',
      CreatedAt TEXT NOT NULL,
      Notes TEXT NULL,
      FOREIGN KEY (BorrowerAccountId) REFERENCES Account (Id),
      FOREIGN KEY (LenderAccountId) REFERENCES Account (Id)
    );
  `);

  // Create LoanInstallment table
  db.run(`
    CREATE TABLE IF NOT EXISTS LoanInstallment (
      Id INTEGER PRIMARY KEY AUTOINCREMENT,
      LoanId INTEGER NOT NULL,
      Sequence INTEGER NOT NULL,
      DueDate TEXT NOT NULL,
      PrincipalAmount REAL NOT NULL DEFAULT 0.00,
      InterestAmount REAL NOT NULL DEFAULT 0.00,
      FeesAmount REAL NOT NULL DEFAULT 0.00,
      TotalAmount REAL NOT NULL DEFAULT 0.00,
      Paid INTEGER NOT NULL DEFAULT 0,
      PaidDate TEXT NULL,
      PaymentAccountId INTEGER NULL,
      FOREIGN KEY (LoanId) REFERENCES Loan (Id),
      FOREIGN KEY (PaymentAccountId) REFERENCES Account (Id)
    );
  `);
>>>>>>> 7c5b91ac

  saveDatabase(db);
};

export const resetDatabase = async (): Promise<Database> => {
  localStorage.removeItem('cashflow_db');
  dbInstance = null;
  return initDatabase();
};<|MERGE_RESOLUTION|>--- conflicted
+++ resolved
@@ -53,7 +53,6 @@
 const runMigrations = async (db: Database): Promise<void> => {
   // Create Owner table
   db.run(`
-<<<<<<< HEAD
     CREATE TABLE IF NOT EXISTS accounts (
       id INTEGER PRIMARY KEY AUTOINCREMENT,
       name TEXT NOT NULL,
@@ -63,12 +62,10 @@
       commission_rate REAL DEFAULT 0,
       created_at TEXT NOT NULL DEFAULT (datetime('now')),
       updated_at TEXT NOT NULL DEFAULT (datetime('now'))
-=======
     CREATE TABLE IF NOT EXISTS Owner (
       Id INTEGER PRIMARY KEY AUTOINCREMENT,
       Name TEXT NOT NULL,
       Description TEXT NULL
->>>>>>> 7c5b91ac
     );
   `);
 
@@ -83,7 +80,6 @@
 
   // Create Category table
   db.run(`
-<<<<<<< HEAD
     CREATE TABLE IF NOT EXISTS investments (
       id INTEGER PRIMARY KEY AUTOINCREMENT,
       account_id INTEGER NOT NULL,
@@ -100,14 +96,12 @@
       created_at TEXT NOT NULL DEFAULT (datetime('now')),
       updated_at TEXT NOT NULL DEFAULT (datetime('now')),
       FOREIGN KEY (account_id) REFERENCES accounts (id)
-=======
     CREATE TABLE IF NOT EXISTS Category (
       Id INTEGER PRIMARY KEY AUTOINCREMENT,
       Name TEXT NOT NULL,
       Description TEXT NULL,
       Color TEXT NULL,
       Icon TEXT NULL
->>>>>>> 7c5b91ac
     );
   `);
 
@@ -162,7 +156,6 @@
     );
   `);
 
-<<<<<<< HEAD
   // Create quotations table for offline-first price caching
   db.run(`
     CREATE TABLE IF NOT EXISTS quotations (
@@ -203,13 +196,6 @@
     { name: 'Salary', type: 'INCOME', color: '#8BC34A' },
     { name: 'Freelance', type: 'INCOME', color: '#00BCD4' },
   ];
-
-  const stmt = db.prepare('INSERT INTO categories (name, type, color) VALUES (?, ?, ?)');
-  defaultCategories.forEach(cat => {
-    stmt.run([cat.name, cat.type, cat.color]);
-  });
-  stmt.free();
-=======
   // Create Loan table
   db.run(`
     CREATE TABLE IF NOT EXISTS Loan (
@@ -250,7 +236,6 @@
       FOREIGN KEY (PaymentAccountId) REFERENCES Account (Id)
     );
   `);
->>>>>>> 7c5b91ac
 
   saveDatabase(db);
 };
