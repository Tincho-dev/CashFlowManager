import type { Database, SqlValue } from 'sql.js';
import type { Account } from '../../types';
<<<<<<< HEAD
import { AccountCurrency } from '../../types';
import { getDatabase, saveDatabase } from '../database';

=======
import { Currency } from '../../types';
import { saveDatabase } from '../database';
import DataAccessLayer from '../DataAccessLayer';

/**
 * AccountRepository - Data access for accounts
 * 
 * BACKEND MIGRATION NOTES:
 * - Replace direct DB calls with API calls to backend
 * - Keep SQLite as local cache for offline support
 * - See DataAccessLayer.ts for detailed migration guide
 */
>>>>>>> bb2d3718
export class AccountRepository {
  private db: Database;

  constructor(db?: Database) {
    if (db) {
      this.db = db;
    } else {
      this.db = DataAccessLayer.getDb();
    }
  }

  getAll(): Account[] {
    const results = this.db.exec('SELECT * FROM Account ORDER BY Id DESC');
    if (results.length === 0) return [];

    return results[0].values.map(row => this.mapRowToAccount(row));
  }

  getById(id: number): Account | null {
    const results = this.db.exec('SELECT * FROM Account WHERE Id = ?', [id]);
    if (results.length === 0 || results[0].values.length === 0) return null;

    return this.mapRowToAccount(results[0].values[0]);
  }

  getByOwnerId(ownerId: number): Account[] {
    const results = this.db.exec(
      'SELECT * FROM Account WHERE OwnerId = ? ORDER BY Id DESC',
      [ownerId]
    );
    if (results.length === 0) return [];

    return results[0].values.map(row => this.mapRowToAccount(row));
  }

  create(account: Omit<Account, 'id'>): Account {
    this.db.run(
      'INSERT INTO Account (Name, Description, Cbu, AccountNumber, Alias, Bank, OwnerId, Balance, Currency) VALUES (?, ?, ?, ?, ?, ?, ?, ?, ?)',
      [
        account.name,
        account.description,
        account.cbu,
        account.accountNumber,
        account.alias,
        account.bank,
        account.ownerId,
        account.balance,
        account.currency,
      ]
    );

    const results = this.db.exec('SELECT last_insert_rowid()');
    const id = results[0].values[0][0] as number;

    saveDatabase(this.db);
    return this.getById(id)!;
  }

  update(id: number, account: Partial<Omit<Account, 'id'>>): Account | null {
    const updates: string[] = [];
    const values: (string | number | null)[] = [];

    if (account.name !== undefined) {
      updates.push('Name = ?');
      values.push(account.name);
    }
    if (account.description !== undefined) {
      updates.push('Description = ?');
      values.push(account.description);
    }
    if (account.cbu !== undefined) {
      updates.push('Cbu = ?');
      values.push(account.cbu);
    }
    if (account.accountNumber !== undefined) {
      updates.push('AccountNumber = ?');
      values.push(account.accountNumber);
    }
    if (account.alias !== undefined) {
      updates.push('Alias = ?');
      values.push(account.alias);
    }
    if (account.bank !== undefined) {
      updates.push('Bank = ?');
      values.push(account.bank);
    }
    if (account.ownerId !== undefined) {
      updates.push('OwnerId = ?');
      values.push(account.ownerId);
    }
    if (account.balance !== undefined) {
      updates.push('Balance = ?');
      values.push(account.balance as string | null);
    }
    if (account.currency !== undefined) {
      updates.push('Currency = ?');
      values.push(account.currency);
    }

    if (updates.length === 0) {
      return this.getById(id);
    }

    values.push(id);

    this.db.run(
      `UPDATE Account SET ${updates.join(', ')} WHERE Id = ?`,
      values
    );

    saveDatabase(this.db);
    return this.getById(id);
  }

  delete(id: number): boolean {
    this.db.run('DELETE FROM Account WHERE Id = ?', [id]);
    saveDatabase(this.db);
    return true;
  }

  updateBalance(id: number, newBalance: string): Account | null {
    this.db.run(
      'UPDATE Account SET Balance = ? WHERE Id = ?',
      [newBalance, id]
    );
    saveDatabase(this.db);
    return this.getById(id);
  }

  private mapRowToAccount(row: SqlValue[]): Account {
    return {
      id: row[0] as number,
      name: row[1] as string,
      description: row[2] as string | null,
      cbu: row[3] as string | null,
      accountNumber: row[4] as string | null,
      alias: row[5] as string | null,
      bank: row[6] as string | null,
      ownerId: row[7] as number,
      balance: row[8] as string | null,
      currency: (row[9] as AccountCurrency) || AccountCurrency.USD,
    };
  }
}<|MERGE_RESOLUTION|>--- conflicted
+++ resolved
@@ -1,13 +1,15 @@
 import type { Database, SqlValue } from 'sql.js';
 import type { Account } from '../../types';
-<<<<<<< HEAD
 import { AccountCurrency } from '../../types';
-import { getDatabase, saveDatabase } from '../database';
+import { saveDatabase } from '../database';
+import DataAccessLayer from '../DataAccessLayer';
 
-=======
+// MERGE NOTES: kept HEAD imports active. Preserving origin/main imports below for reference.
+/* origin/main imports (backup):
 import { Currency } from '../../types';
 import { saveDatabase } from '../database';
 import DataAccessLayer from '../DataAccessLayer';
+*/
 
 /**
  * AccountRepository - Data access for accounts
@@ -17,7 +19,6 @@
  * - Keep SQLite as local cache for offline support
  * - See DataAccessLayer.ts for detailed migration guide
  */
->>>>>>> bb2d3718
 export class AccountRepository {
   private db: Database;
 
