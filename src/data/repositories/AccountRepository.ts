--- conflicted
+++ resolved
@@ -36,10 +36,6 @@
 
   create(account: Omit<Account, 'id'>): Account {
     this.db.run(
-<<<<<<< HEAD
-      'INSERT INTO accounts (name, type, balance, currency, commission_rate) VALUES (?, ?, ?, ?, ?)',
-      [account.name, account.type, account.balance, account.currency, account.commissionRate || 0]
-=======
       'INSERT INTO Account (Name, Description, Cbu, AccountNumber, Alias, Bank, OwnerId, Balance, Currency) VALUES (?, ?, ?, ?, ?, ?, ?, ?, ?)',
       [
         account.name,
@@ -52,7 +48,6 @@
         account.balance,
         account.currency,
       ]
->>>>>>> 7c5b91ac
     );
 
     const results = this.db.exec('SELECT last_insert_rowid()');
@@ -64,11 +59,7 @@
 
   update(id: number, account: Partial<Omit<Account, 'id'>>): Account | null {
     const updates: string[] = [];
-<<<<<<< HEAD
-    const values: (string | number)[] = [];
-=======
     const values: (string | number | null)[] = [];
->>>>>>> 7c5b91ac
 
     if (account.name !== undefined) {
       updates.push('Name = ?');
@@ -100,15 +91,11 @@
     }
     if (account.balance !== undefined) {
       updates.push('Balance = ?');
-      values.push(account.balance);
+      values.push(account.balance as string | null);
     }
     if (account.currency !== undefined) {
       updates.push('Currency = ?');
       values.push(account.currency);
-    }
-    if (account.commissionRate !== undefined) {
-      updates.push('commission_rate = ?');
-      values.push(account.commissionRate);
     }
 
     if (updates.length === 0) {
@@ -141,18 +128,6 @@
     return this.getById(id);
   }
 
-<<<<<<< HEAD
-  private mapRowToAccount(row: (string | number | Uint8Array | null)[]): Account {
-    return {
-      id: row[0] as number,
-      name: row[1] as string,
-      type: row[2] as string,
-      balance: row[3] as number,
-      currency: row[4] as Currency,
-      commissionRate: row[5] as number | undefined,
-      createdAt: row[6] as string,
-      updatedAt: row[7] as string,
-=======
   private mapRowToAccount(row: SqlValue[]): Account {
     return {
       id: row[0] as number,
@@ -165,7 +140,6 @@
       ownerId: row[7] as number,
       balance: row[8] as string | null,
       currency: (row[9] as AccountCurrency) || AccountCurrency.USD,
->>>>>>> 7c5b91ac
     };
   }
 }