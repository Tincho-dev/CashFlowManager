--- conflicted
+++ resolved
@@ -1,15 +1,17 @@
-<<<<<<< HEAD
 import type { Database, SqlValue } from 'sql.js';
 import type { Loan, LoanInstallment } from '../../types';
 import { AccountCurrency, LoanStatus, PaymentFrequency } from '../../types';
-import { getDatabase, saveDatabase } from '../database';
-=======
+import { saveDatabase } from '../database';
+import DataAccessLayer from '../DataAccessLayer';
+
+// MERGE NOTES: kept HEAD imports active. Origin/main imports preserved as comment for later cleanup.
+/* origin/main imports (backup):
 import type { Database } from 'sql.js';
 import type { Loan } from '../../types';
 import { LoanType, Currency } from '../../types';
 import { saveDatabase } from '../database';
 import DataAccessLayer from '../DataAccessLayer';
->>>>>>> bb2d3718
+*/
 
 /**
  * LoanRepository - Data access for loans
