import React, { useEffect, useState, useCallback, useMemo } from 'react';
import { useTranslation } from 'react-i18next';
import { Container, Box, Typography, Fab, Alert, ToggleButton, ToggleButtonGroup, Divider } from '@mui/material';
import { Plus, Layers, Building, DollarSign, TrendingUp } from 'lucide-react';
import { useApp } from '../hooks';
import type { Account } from '../types';
import { AccountCurrency } from '../types';
import AccountCard from '../components/accounts/AccountCard';
import AccountDialog from '../components/accounts/AccountDialog';

type GroupBy = 'none' | 'bank' | 'currency' | 'balance';

const Accounts: React.FC = () => {
  const { accountService, ownerService, isInitialized } = useApp();
  const { t } = useTranslation();
  const [accounts, setAccounts] = useState<Account[]>([]);
  const [showModal, setShowModal] = useState(false);
  const [editingAccount, setEditingAccount] = useState<Account | null>(null);
  const [groupBy, setGroupBy] = useState<GroupBy>('none');
  const [formData, setFormData] = useState<{
    name: string;
<<<<<<< HEAD
    type: string;
    balance: number;
    currency: Currency;
    commissionRate?: number;
  }>({
    name: '',
    type: 'Checking',
    balance: 0,
    currency: defaultCurrency,
    commissionRate: 0,
=======
    description: string;
    cbu: string;
    accountNumber: string;
    alias: string;
    bank: string;
    ownerId: number;
    balance: string;
    currency: AccountCurrency;
  }>({
    name: '',
    description: '',
    cbu: '',
    accountNumber: '',
    alias: '',
    bank: '',
    ownerId: 0,
    balance: '0',
    currency: AccountCurrency.USD,
>>>>>>> 7c5b91ac
  });

  const loadAccounts = useCallback(() => {
    if (!accountService) return;
    setAccounts(accountService.getAllAccounts());
  }, [accountService]);

  useEffect(() => {
    if (isInitialized && accountService) {
      loadAccounts();
      // Set default owner if available
      if (ownerService) {
        const owners = ownerService.getAllOwners();
        if (owners.length > 0) {
          setFormData(prev => {
            if (prev.ownerId === 0) {
              return { ...prev, ownerId: owners[0].id };
            }
            return prev;
          });
        }
      }
    }
  }, [isInitialized, accountService, ownerService, loadAccounts]);

  // Group accounts based on selected grouping
  const groupedAccounts = useMemo(() => {
    if (groupBy === 'none') {
      return { [t('accounts.title')]: accounts };
    }

    const groups: { [key: string]: Account[] } = {};

    accounts.forEach(account => {
      let groupKey: string;

      switch (groupBy) {
        case 'bank':
          groupKey = account.bank || t('accounts.noBank');
          break;
        case 'currency':
          groupKey = account.currency;
          break;
        case 'balance': {
          const balance = account.balance ? parseFloat(account.balance) : 0;
          if (balance < 0) {
            groupKey = t('accounts.balanceNegative');
          } else if (balance === 0) {
            groupKey = t('accounts.balanceZero');
          } else if (balance < 10000) {
            groupKey = t('accounts.balanceLow');
          } else if (balance < 100000) {
            groupKey = t('accounts.balanceMedium');
          } else {
            groupKey = t('accounts.balanceHigh');
          }
          break;
        }
        default:
          groupKey = t('accounts.title');
      }

      if (!groups[groupKey]) {
        groups[groupKey] = [];
      }
      groups[groupKey].push(account);
    });

    return groups;
  }, [accounts, groupBy, t]);

  const handleGroupByChange = (_event: React.MouseEvent<HTMLElement>, newGroupBy: GroupBy | null) => {
    if (newGroupBy !== null) {
      setGroupBy(newGroupBy);
    }
  };

  const handleSubmit = (e: React.FormEvent) => {
    e.preventDefault();
    if (!accountService) return;

    if (editingAccount) {
      accountService.updateAccount(editingAccount.id, {
        name: formData.name,
        description: formData.description || null,
        cbu: formData.cbu || null,
        accountNumber: formData.accountNumber || null,
        alias: formData.alias || null,
        bank: formData.bank || null,
        ownerId: formData.ownerId,
        balance: formData.balance || null,
        currency: formData.currency,
      });
    } else {
      accountService.createAccount(
        formData.name,
<<<<<<< HEAD
        formData.type,
        formData.balance,
        formData.currency,
        formData.commissionRate
=======
        formData.ownerId,
        formData.description || null,
        formData.cbu || null,
        formData.accountNumber || null,
        formData.alias || null,
        formData.bank || null,
        formData.balance || null,
        formData.currency
>>>>>>> 7c5b91ac
      );
    }

    resetForm();
    loadAccounts();
  };

  const handleEdit = (account: Account) => {
    setEditingAccount(account);
    setFormData({
      name: account.name,
      description: account.description || '',
      cbu: account.cbu || '',
      accountNumber: account.accountNumber || '',
      alias: account.alias || '',
      bank: account.bank || '',
      ownerId: account.ownerId,
      balance: account.balance || '0',
      currency: account.currency,
      commissionRate: account.commissionRate,
    });
    setShowModal(true);
  };

  const handleDelete = (id: number) => {
    if (!accountService) return;
    if (window.confirm(t('accounts.deleteConfirm'))) {
      accountService.deleteAccount(id);
      loadAccounts();
    }
  };

  const resetForm = () => {
    const owners = ownerService?.getAllOwners() || [];
    setFormData({
      name: '',
<<<<<<< HEAD
      type: 'Checking',
      balance: 0,
      currency: Currency.USD,
      commissionRate: 0,
=======
      description: '',
      cbu: '',
      accountNumber: '',
      alias: '',
      bank: '',
      ownerId: owners.length > 0 ? owners[0].id : 0,
      balance: '0',
      currency: AccountCurrency.USD,
>>>>>>> 7c5b91ac
    });
    setEditingAccount(null);
    setShowModal(false);
  };

  if (!isInitialized) {
    return (
      <Box display="flex" justifyContent="center" alignItems="center" minHeight="80vh">
        <Typography>{t('dashboard.loading')}</Typography>
      </Box>
    );
  }

  return (
    <Container maxWidth="lg" sx={{ py: { xs: 2, sm: 4 } }}>
      <Box sx={{ display: 'flex', justifyContent: 'space-between', alignItems: 'center', mb: 3 }}>
        <Typography variant="h4" component="h1" sx={{ fontSize: { xs: '1.5rem', sm: '2.125rem' } }}>
          {t('accounts.title')}
        </Typography>
        <Fab
          color="primary"
          aria-label={t('accounts.add')}
          onClick={() => setShowModal(true)}
          size={window.innerWidth < 600 ? 'medium' : 'large'}
        >
          <Plus size={24} />
        </Fab>
      </Box>

      {/* Grouping Options */}
      {accounts.length > 0 && (
        <Box sx={{ mb: 3 }}>
          <Typography variant="subtitle2" color="text.secondary" sx={{ mb: 1 }}>
            {t('accounts.groupBy')}
          </Typography>
          <ToggleButtonGroup
            value={groupBy}
            exclusive
            onChange={handleGroupByChange}
            aria-label={t('accounts.groupBy')}
            size="small"
            sx={{ flexWrap: 'wrap' }}
          >
            <ToggleButton value="none" aria-label={t('accounts.groupNone')}>
              <Layers size={16} style={{ marginRight: 4 }} />
              <Box component="span" sx={{ display: { xs: 'none', sm: 'inline' } }}>
                {t('accounts.groupNone')}
              </Box>
            </ToggleButton>
            <ToggleButton value="bank" aria-label={t('accounts.groupByBank')}>
              <Building size={16} style={{ marginRight: 4 }} />
              <Box component="span" sx={{ display: { xs: 'none', sm: 'inline' } }}>
                {t('accounts.groupByBank')}
              </Box>
            </ToggleButton>
            <ToggleButton value="currency" aria-label={t('accounts.groupByCurrency')}>
              <DollarSign size={16} style={{ marginRight: 4 }} />
              <Box component="span" sx={{ display: { xs: 'none', sm: 'inline' } }}>
                {t('accounts.groupByCurrency')}
              </Box>
            </ToggleButton>
            <ToggleButton value="balance" aria-label={t('accounts.groupByBalance')}>
              <TrendingUp size={16} style={{ marginRight: 4 }} />
              <Box component="span" sx={{ display: { xs: 'none', sm: 'inline' } }}>
                {t('accounts.groupByBalance')}
              </Box>
            </ToggleButton>
          </ToggleButtonGroup>
        </Box>
      )}

      {accounts.length === 0 ? (
        <Alert severity="info" sx={{ mt: 4 }}>
          {t('accounts.empty')}
        </Alert>
      ) : (
        Object.entries(groupedAccounts).map(([groupName, groupAccounts]) => (
          <Box key={groupName} sx={{ mb: 4 }}>
            {groupBy !== 'none' && (
              <>
                <Typography 
                  variant="h6" 
                  sx={{ 
                    mb: 2, 
                    color: 'text.secondary',
                    display: 'flex',
                    alignItems: 'center',
                    gap: 1
                  }}
                >
                  {groupName}
                  <Typography component="span" variant="body2" color="text.disabled">
                    ({groupAccounts.length})
                  </Typography>
                </Typography>
                <Divider sx={{ mb: 2 }} />
              </>
            )}
            <Box sx={{ display: 'grid', gridTemplateColumns: { xs: '1fr', sm: 'repeat(2, 1fr)', md: 'repeat(3, 1fr)' }, gap: 3 }}>
              {groupAccounts.map((account) => (
                <AccountCard
                  key={account.id}
                  account={account}
                  onEdit={handleEdit}
                  onDelete={handleDelete}
                />
              ))}
            </Box>
          </Box>
        ))
      )}

      <AccountDialog
        open={showModal}
        onClose={resetForm}
        onSubmit={handleSubmit}
        formData={formData}
        setFormData={setFormData}
        editingAccount={editingAccount}
      />
    </Container>
  );
};

export default Accounts;<|MERGE_RESOLUTION|>--- conflicted
+++ resolved
@@ -19,18 +19,6 @@
   const [groupBy, setGroupBy] = useState<GroupBy>('none');
   const [formData, setFormData] = useState<{
     name: string;
-<<<<<<< HEAD
-    type: string;
-    balance: number;
-    currency: Currency;
-    commissionRate?: number;
-  }>({
-    name: '',
-    type: 'Checking',
-    balance: 0,
-    currency: defaultCurrency,
-    commissionRate: 0,
-=======
     description: string;
     cbu: string;
     accountNumber: string;
@@ -49,7 +37,6 @@
     ownerId: 0,
     balance: '0',
     currency: AccountCurrency.USD,
->>>>>>> 7c5b91ac
   });
 
   const loadAccounts = useCallback(() => {
@@ -146,12 +133,6 @@
     } else {
       accountService.createAccount(
         formData.name,
-<<<<<<< HEAD
-        formData.type,
-        formData.balance,
-        formData.currency,
-        formData.commissionRate
-=======
         formData.ownerId,
         formData.description || null,
         formData.cbu || null,
@@ -160,7 +141,6 @@
         formData.bank || null,
         formData.balance || null,
         formData.currency
->>>>>>> 7c5b91ac
       );
     }
 
@@ -180,7 +160,6 @@
       ownerId: account.ownerId,
       balance: account.balance || '0',
       currency: account.currency,
-      commissionRate: account.commissionRate,
     });
     setShowModal(true);
   };
@@ -195,14 +174,8 @@
 
   const resetForm = () => {
     const owners = ownerService?.getAllOwners() || [];
-    setFormData({
+        setFormData({
       name: '',
-<<<<<<< HEAD
-      type: 'Checking',
-      balance: 0,
-      currency: Currency.USD,
-      commissionRate: 0,
-=======
       description: '',
       cbu: '',
       accountNumber: '',
@@ -211,8 +184,7 @@
       ownerId: owners.length > 0 ? owners[0].id : 0,
       balance: '0',
       currency: AccountCurrency.USD,
->>>>>>> 7c5b91ac
-    });
+        });
     setEditingAccount(null);
     setShowModal(false);
   };
