# Próximos Pasos / Next Steps

Este documento registra las mejoras futuras, reportes de bugs y propuestas de nuevas funcionalidades para CashFlow Manager.

## 🐛 Bugs Conocidos / Known Bugs

### Alta Prioridad
- [x] ~~El cambio de idioma en mobile se superpone y descajeta el menu hamburguesa lateral~~ - FIXED: Migrado a MUI Drawer
- [x] ~~Faltan traducciones en algunas etiquetas (verificar todos los mensajes)~~ - FIXED: Agregadas traducciones completas
- [x] ~~El chatbot no reconoce el tipo de moneda~~ - FIXED: Mejorado reconocimiento de monedas
- [x] ~~La cuenta por defecto no funciona~~ - FIXED: Implementado store de configuración en AppContext
- [x] ~~Falta sistema de datos semilla~~ - FIXED: Implementado sistema de seedData con datos iniciales

### Media Prioridad
- [ ] Warnings de ESLint sobre dependencias en useEffect
- [ ] Warnings de TypeScript sobre tipos `any` en repositorios

### Baja Prioridad
- [ ] Bundle size superior a 500KB después de minificación

## ✨ Mejoras Planificadas / Planned Improvements

### UI/UX
- [x] ~~Mejorar navegación móvil con bottom navigation bar~~ - COMPLETED
- [x] ~~Optimizar responsive design en tablets~~ - IMPROVED
- [x] ~~Corregir overflow horizontal y vertical en mobile~~ - COMPLETED
- [x] ~~Mobile-first viewport configuration~~ - COMPLETED
- [ ] Reemplazar dropdowns con grids clickeables para mejor UX (Parcialmente implementado)
- [ ] Agregar animaciones de transición entre páginas
- [ ] Implementar dark mode
- [ ] Mejorar accesibilidad (ARIA labels, keyboard navigation)

### Funcionalidades Pendientes
<<<<<<< HEAD
- [ ] Página de Inversiones (Investments) con integración API de cotizaciones
  - [ ] Integrar API pública de cotizaciones de acciones (Alpha Vantage, Yahoo Finance, etc.)
  - [ ] Campo para cantidad de nominales de cada activo
  - [ ] Cache offline de precios (última cotización conocida)
  - [ ] Actualización automática al conectarse a internet
- [x] ~~Página de Préstamos (Loans)~~ - COMPLETED
  - [x] ~~Gestión de préstamos con cuotas~~ - COMPLETED
  - [x] ~~Múltiples frecuencias de pago~~ - COMPLETED
  - [x] ~~Tracking de estado y pagos~~ - COMPLETED
- [ ] Página de Transferencias (Transfers) con conversión de monedas
  - [ ] Soporte para transferencias entre cuentas de diferentes monedas
  - [ ] Integración API de tipos de cambio
  - [ ] Cache offline de tasas de cambio
- [ ] Sistema de monedas multi-divisa
  - [ ] Store global para tasas de cambio (React Context o Zustand)
  - [ ] API pública de tipos de cambio en tiempo real
  - [ ] Persistencia en base de datos o React store
=======
- [x] ~~Página de Inversiones (Investments) con integración API de cotizaciones~~ - COMPLETED
  - [x] ~~Integrar API pública de cotizaciones de acciones (Alpha Vantage, Yahoo Finance, etc.)~~ - COMPLETED (Yahoo Finance)
  - [x] ~~Campo para cantidad de nominales de cada activo~~ - COMPLETED
  - [x] ~~Cache offline de precios (última cotización conocida)~~ - COMPLETED (SQLite)
  - [x] ~~Actualización automática al conectarse a internet~~ - COMPLETED
- [ ] Página de Préstamos (Loans)
- [x] ~~Página de Transferencias (Transfers) con conversión de monedas~~ - COMPLETED
  - [x] ~~Soporte para transferencias entre cuentas de diferentes monedas~~ - COMPLETED
  - [x] ~~Integración API de tipos de cambio~~ - COMPLETED (Frankfurter API)
  - [x] ~~Cache offline de tasas de cambio~~ - COMPLETED (SQLite)
- [x] ~~Sistema de monedas multi-divisa~~ - COMPLETED
  - [x] ~~Store global para tasas de cambio (React Context o Zustand)~~ - COMPLETED (QuotationService)
  - [x] ~~API pública de tipos de cambio en tiempo real~~ - COMPLETED (Frankfurter API)
  - [x] ~~Persistencia en base de datos o React store~~ - COMPLETED (SQLite quotations table)
>>>>>>> bb2d3718
- [x] ~~Store de moneda predeterminada~~ - COMPLETED
  - [x] ~~Configuración global de moneda preferida del usuario~~ - COMPLETED
  - [x] ~~Usar moneda predeterminada en formularios nuevos~~ - COMPLETED
  - [x] ~~Store de cuenta predeterminada~~ - COMPLETED
- [ ] Gráficos y reportes avanzados
- [ ] Exportación a PDF
- [ ] Backup y restore de base de datos
- [ ] Sincronización con hojas de cálculo en la nube
  - [ ] Integración con SharePoint
  - [ ] Integración con Google Sheets
  - [ ] Sincronización offline-first con cola de cambios
- [ ] Deploy automático
  - [ ] Configuración para Vercel
  - [ ] GitHub Actions para CI/CD

### Refactoring Técnico
- [x] ~~Migrar completamente de CSS a SCSS modules~~ - COMPLETED (parcialmente, falta Transactions)
- [ ] Extraer lógica de negocio a custom hooks
- [ ] Implementar React Query para mejor manejo de estado (ya instalado)
- [ ] Agregar tests unitarios
- [ ] Agregar tests de integración
- [ ] Implementar CI/CD pipeline

## 🚀 Nuevas Funcionalidades Propuestas / Proposed New Features

### Chatbot con IA
- [x] ~~Integración de modelo de IA offline~~ - COMPLETED (usando detección por keywords, ML modelo opcional)
- [x] ~~Reconocimiento de texto (OCR) para extractos bancarios~~ - COMPLETED (Tesseract.js)
- [x] ~~Procesamiento de imágenes para captura de gastos~~ - COMPLETED
- [x] ~~Soporte multilingüe (Español e Inglés)~~ - COMPLETED
- [x] ~~Guiar usuarios para crear cuentas/transacciones desde el chat~~ - COMPLETED
- [x] ~~Permitir crear transacciones directamente desde el chat~~ - COMPLETED
- [x] ~~Reconocimiento de monedas en transacciones~~ - COMPLETED
- [x] ~~Solicitar información faltante al usuario~~ - COMPLETED
- [x] ~~Usar configuración de moneda y cuenta predeterminada~~ - COMPLETED
- [ ] Comandos por voz
- [ ] Asistente inteligente para categorización automática
- [x] ~~Mejorar detección de intención con modelo ML (Transformers.js)~~ - COMPLETED

### Sistema de Ayuda
- [x] ~~Tooltips informativos en toda la aplicación~~ - COMPLETED (cuentas y formularios)
- [x] ~~Documentación in-app~~ - COMPLETED (vía chatbot)
- [ ] Tutorial interactivo para nuevos usuarios
- [ ] Sistema de onboarding
- [ ] Expandir tooltips a más páginas (Transactions, etc.)

### Logging y Auditoría
- [x] ~~Sistema de logs completo para todas las operaciones~~ - COMPLETED
- [x] ~~Exportación de logs~~ - COMPLETED (JSON y CSV)
- [ ] Visor de logs en la aplicación (UI component)
- [ ] Historial de cambios por entidad
- [ ] Filtros avanzados de logs en UI

### Avanzadas
- [ ] Reconocimiento automático de patrones de gasto
- [ ] Predicción de gastos futuros
- [ ] Alertas y notificaciones personalizables
- [ ] Integración con APIs bancarias
- [ ] Compartir cuentas con otros usuarios
- [ ] Metas de ahorro y tracking

## 📊 Métricas y Reportes Deseados

- [ ] Dashboard con gráficos interactivos (Chart.js o Recharts)
- [ ] Reporte mensual/anual de gastos
- [ ] Análisis de tendencias
- [ ] Comparación período a período
- [ ] Categorización automática de gastos
- [ ] Resumen ejecutivo exportable

## 🔒 Seguridad y Privacidad

- [ ] Encriptación de datos sensibles en localStorage
- [ ] Opción de password para acceder a la app
- [ ] Autenticación biométrica en mobile
- [ ] Export encriptado de datos

## 🌍 Internacionalización

- [ ] Agregar más idiomas (Portugués, Francés, etc.)
- [ ] Soporte para más monedas
- [ ] Formato de fechas según región
- [ ] Formato de números según región

## 📝 Notas de Desarrollo

### Decisiones Arquitectónicas
- ✅ OCR con Tesseract.js para reconocimiento de texto en imágenes - IMPLEMENTED
- ✅ Material-UI para componentes consistentes - IMPLEMENTED
- ✅ SCSS Modules para estilos escalables - IMPLEMENTED
- ✅ Transformers.js con modelo Xenova/distilbert para NLP - ACTIVATED (con fallback a keywords)
- ✅ DataAccessLayer para abstracción de base de datos y preparación para backend - IMPLEMENTED
- ⏳ Web Workers para procesamiento pesado sin bloquear UI (pendiente)
- ⏳ IndexedDB como alternativa a localStorage para mejor performance (pendiente)

### 🏗️ Arquitectura de Base de Datos (Database Architecture)

**ESTADO ACTUAL: Offline-first con SQLite en el navegador**

La aplicación ahora implementa una capa de abstracción de datos (DataAccessLayer) que prepara el código para una futura migración a backend con SQL Server, manteniendo compatibilidad con el modelo actual offline-first.

**Estructura de capas:**
```
UI Components (React)
    ↓
Services (Lógica de negocio)
    ↓
DataAccessLayer (Abstracción de acceso a datos) ← NUEVO
    ↓
Repositories (CRUD operations)
    ↓
SQLite Database (localStorage)
```

**Ventajas de esta arquitectura:**
- ✅ Separación de responsabilidades clara
- ✅ Fácil migración a backend sin cambiar UI
- ✅ Soporte para modelo híbrido (offline + online)
- ✅ Inicialización controlada y segura
- ✅ Evita errores de acceso a BD no inicializada

**Para migrar a backend SQL Server:**
1. Ver documentación detallada en `src/data/DataAccessLayer.ts`
2. Implementar endpoints REST API en el backend
3. Modificar DataAccessLayer para detectar online/offline
4. Agregar cola de sincronización para operaciones offline
5. Mantener SQLite como caché local

**Archivos clave:**
- `src/data/DataAccessLayer.ts` - Capa de abstracción (CON GUÍA COMPLETA DE MIGRACIÓN)
- `src/data/repositories/*` - Acceso directo a datos
- `src/services/*` - Lógica de negocio
- `src/contexts/AppContext.tsx` - Inicialización de la app

### ⚠️ IMPORTANTE: Guía de Estilos para PRs
**TODOS LOS ESTILOS DEBEN IR COMO SCSS MODULES**
- ✅ **Correcto**: Crear archivos `.module.scss` y importarlos como `import styles from './Component.module.scss'`
- ❌ **Incorrecto**: Agregar estilos inline dentro de los archivos `.tsx` usando `style={{...}}`
- ❌ **Incorrecto**: Usar CSS global en archivos `.css` (excepto para configuraciones globales en `index.css` y `App.css`)
- Los estilos deben ser modulares, reutilizables y mantener la separación de responsabilidades
- Usar nomenclatura BEM o camelCase para las clases en SCSS modules

### Tecnologías a Evaluar
- [ ] Zustand como alternativa a Context API
- [ ] TanStack Query (ya instalado pero no usado)
- [ ] Vitest para testing
- [ ] Playwright para E2E testing
- [ ] Storybook para documentar componentes

## 📦 Paquetes Instalados / Installed Packages

### Nuevos Paquetes Agregados
- `@xenova/transformers`: Modelos de IA ejecutables en el navegador
- `tesseract.js`: OCR (reconocimiento de texto en imágenes)
- `sass`: Preprocesador CSS para SCSS modules

### Paquetes Ya Existentes
- `@mui/material`: Componentes UI de Material Design
- `react-i18next`: Internacionalización
- `sql.js`: Base de datos SQLite en el navegador
- `lucide-react`: Iconos
- `xlsx`: Exportación a Excel

## 🎯 Estado del Proyecto / Project Status

### ✅ Completado (Cumplido 100%)
1. **Refactoring de UI**: Migración completa a MUI components
2. **SCSS Modules**: Implementado para varios componentes
3. **Bottom Navigation**: Navegación móvil mejorada
4. **Chatbot con IA**: Sistema completo de asistente inteligente
5. **OCR**: Procesamiento de imágenes funcional
6. **Logging**: Sistema completo de auditoría
7. **Tooltips**: Sistema de ayuda contextual
8. **Traducciones**: Soporte completo bilingüe
9. **Mobile-First Styles**: Overflow y responsive design corregido
10. **Chatbot Multilingüe**: Soporte completo en Español e Inglés
11. **Store de Configuración**: Cuenta y moneda predeterminadas en AppContext
12. **Reconocimiento de Monedas**: Chatbot reconoce USD, ARS, EUR, GBP, BRL
13. **Sistema de Seed Data**: Datos iniciales precargados en nueva instalación
14. **Feedback de Usuario**: Chatbot informa cuando usa valores predeterminados
15. **Módulo de Préstamos (Loans)**: Gestión completa con cuotas, frecuencias de pago y tracking de estado
16. **Agrupación de Cuentas**: Filtros por banco, moneda y rango de saldo

### 🚧 En Progreso / En Curso
- Refactoring de página Transactions (pendiente)
- Viewer de logs en UI (falta implementar)
- Integración con APIs externas (cotizaciones y tipos de cambio)
- Sistema de sincronización con hojas de cálculo

### 📋 Pendiente / To Do
- Mejoras de accesibilidad
- Dark mode
- Tests unitarios
- CI/CD pipeline
- Deploy automático en Vercel
- Store global de monedas y tasas de cambio

---

*Última actualización: 2025-12-02*
*Versión: 2.3.0 - Préstamos y agrupación de cuentas*<|MERGE_RESOLUTION|>--- conflicted
+++ resolved
@@ -31,7 +31,8 @@
 - [ ] Mejorar accesibilidad (ARIA labels, keyboard navigation)
 
 ### Funcionalidades Pendientes
-<<<<<<< HEAD
+
+<!-- Kept HEAD section active -->
 - [ ] Página de Inversiones (Investments) con integración API de cotizaciones
   - [ ] Integrar API pública de cotizaciones de acciones (Alpha Vantage, Yahoo Finance, etc.)
   - [ ] Campo para cantidad de nominales de cada activo
@@ -49,22 +50,24 @@
   - [ ] Store global para tasas de cambio (React Context o Zustand)
   - [ ] API pública de tipos de cambio en tiempo real
   - [ ] Persistencia en base de datos o React store
-=======
-- [x] ~~Página de Inversiones (Investments) con integración API de cotizaciones~~ - COMPLETED
-  - [x] ~~Integrar API pública de cotizaciones de acciones (Alpha Vantage, Yahoo Finance, etc.)~~ - COMPLETED (Yahoo Finance)
-  - [x] ~~Campo para cantidad de nominales de cada activo~~ - COMPLETED
-  - [x] ~~Cache offline de precios (última cotización conocida)~~ - COMPLETED (SQLite)
-  - [x] ~~Actualización automática al conectarse a internet~~ - COMPLETED
+
+<!-- origin/main version preserved below as an HTML comment for later cleanup -->
+<!--
+- [x] Página de Inversiones (Investments) con integración API de cotizaciones - COMPLETED
+  - [x] Integrar API pública de cotizaciones de acciones (Alpha Vantage, Yahoo Finance, etc.) - COMPLETED (Yahoo Finance)
+  - [x] Campo para cantidad de nominales de cada activo - COMPLETED
+  - [x] Cache offline de precios (última cotización conocida) - COMPLETED (SQLite)
+  - [x] Actualización automática al conectarse a internet - COMPLETED
 - [ ] Página de Préstamos (Loans)
-- [x] ~~Página de Transferencias (Transfers) con conversión de monedas~~ - COMPLETED
-  - [x] ~~Soporte para transferencias entre cuentas de diferentes monedas~~ - COMPLETED
-  - [x] ~~Integración API de tipos de cambio~~ - COMPLETED (Frankfurter API)
-  - [x] ~~Cache offline de tasas de cambio~~ - COMPLETED (SQLite)
-- [x] ~~Sistema de monedas multi-divisa~~ - COMPLETED
-  - [x] ~~Store global para tasas de cambio (React Context o Zustand)~~ - COMPLETED (QuotationService)
-  - [x] ~~API pública de tipos de cambio en tiempo real~~ - COMPLETED (Frankfurter API)
-  - [x] ~~Persistencia en base de datos o React store~~ - COMPLETED (SQLite quotations table)
->>>>>>> bb2d3718
+- [x] Página de Transferencias (Transfers) con conversión de monedas - COMPLETED
+  - [x] Soporte para transferencias entre cuentas de diferentes monedas - COMPLETED
+  - [x] Integración API de tipos de cambio - COMPLETED (Frankfurter API)
+  - [x] Cache offline de tasas de cambio - COMPLETED (SQLite)
+- [x] Sistema de monedas multi-divisa - COMPLETED
+  - [x] Store global para tasas de cambio (React Context o Zustand) - COMPLETED (QuotationService)
+  - [x] API pública de tipos de cambio en tiempo real - COMPLETED (Frankfurter API)
+  - [x] Persistencia en base de datos o React store - COMPLETED (SQLite quotations table)
+-->
 - [x] ~~Store de moneda predeterminada~~ - COMPLETED
   - [x] ~~Configuración global de moneda preferida del usuario~~ - COMPLETED
   - [x] ~~Usar moneda predeterminada en formularios nuevos~~ - COMPLETED
